name = "JuliaGrid"
uuid = "040ba96c-7d3d-4d4a-931c-37903f53a565"
authors = ["Mirsad Cosovic <mirsad.cosovic@gmail.com>"]
version = "0.0.1"

[deps]
CSV = "336ed68f-0bac-5ca0-87d4-7b16caf5d00b"
GLPK = "60bf3e95-4087-53dc-ae20-288a0d20c6a6"
HDF5 = "f67ccb44-e63f-5c2f-98bd-6dc0ccc4ba2f"
JuMP = "4076af6c-e467-56ae-b986-b466b2749572"
LinearAlgebra = "37e2e46d-f89d-539d-b4ee-838fcccc9c8e"
PrettyTables = "08abe8d2-0d0c-5749-adfa-8a2ac140af0d"
Printf = "de0858da-6303-5e67-8744-51eddeeeb8d7"
Random = "9a3f8284-a2c9-5f02-9a11-845980a1fd5c"
SparseArrays = "2f01184e-e22b-5df5-ae63-d93ebab69eaf"
Suppressor = "fd094767-a336-5f1f-9728-57cf17d0bbfb"
Test = "8dfed614-e22c-5e08-85e1-65c5234f0b40"
XLSX = "fdbf4ff8-1666-58a4-91e7-1b58723a45e0"

[compat]
CSV = "0.5.26, 0.6"
GLPK = "0.12.1"
<<<<<<< HEAD
HDF5 = "0.12.5"
JuMP = "0.20.1, 0.21"
PrettyTables = "0.8.4"
=======
HDF5 = "0.12.5, 0.13"
JuMP = "0.20.1"
PrettyTables = "0.8.4, 0.9"
>>>>>>> c1dbcf40
Suppressor = "0.2.0"
XLSX = "0.6.0"
julia = "1.3"<|MERGE_RESOLUTION|>--- conflicted
+++ resolved
@@ -20,15 +20,11 @@
 [compat]
 CSV = "0.5.26, 0.6"
 GLPK = "0.12.1"
-<<<<<<< HEAD
 HDF5 = "0.12.5"
 JuMP = "0.20.1, 0.21"
 PrettyTables = "0.8.4"
-=======
 HDF5 = "0.12.5, 0.13"
-JuMP = "0.20.1"
 PrettyTables = "0.8.4, 0.9"
->>>>>>> c1dbcf40
 Suppressor = "0.2.0"
 XLSX = "0.6.0"
 julia = "1.3"